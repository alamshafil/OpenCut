--- conflicted
+++ resolved
@@ -14,13 +14,8 @@
   return (
     <div className="min-h-[calc(100vh-4.5rem)] supports-[height:100dvh]:min-h-[calc(100dvh-4.5rem)] flex flex-col justify-between items-center text-center px-4">
       <Image
-<<<<<<< HEAD
-        className="absolute top-0 left-0 -z-50 size-full object-cover"
+        className="absolute top-0 left-0 -z-50 size-full object-cover invert dark:invert-0 opacity-85"
         src="/OpenCut/landing-page-bg.png"
-=======
-        className="absolute top-0 left-0 -z-50 size-full object-cover invert dark:invert-0 opacity-85"
-        src="/landing-page-bg.png"
->>>>>>> f8724851
         height={1903.5}
         width={1269}
         alt="landing-page.bg"
