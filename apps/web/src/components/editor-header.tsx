"use client";

import { Button } from "./ui/button";
import {
  ChevronDown,
  ArrowLeft,
  Download,
  SquarePen,
  Trash,
  Sun,
} from "lucide-react";
import { useTimelineStore } from "@/stores/timeline-store";
import { HeaderBase } from "./header-base";
import { formatTimeCode } from "@/lib/time";
import { useProjectStore } from "@/stores/project-store";
import { KeyboardShortcutsHelp } from "./keyboard-shortcuts-help";
import { useState } from "react";
import {
  DropdownMenu,
  DropdownMenuContent,
  DropdownMenuItem,
  DropdownMenuSeparator,
  DropdownMenuTrigger,
} from "./ui/dropdown-menu";
import Link from "next/link";
import { RenameProjectDialog } from "./rename-project-dialog";
import { DeleteProjectDialog } from "./delete-project-dialog";
import { useRouter } from "next/navigation";
import { FaDiscord } from "react-icons/fa6";
import { useTheme } from "next-themes";
import { usePlaybackStore } from "@/stores/playback-store";
<<<<<<< HEAD
import { VideoExportDialog } from "./export/VideoExportDialog";
=======
import { TransitionUpIcon } from "./icons";
>>>>>>> f8724851

export function EditorHeader() {
  const { getTotalDuration } = useTimelineStore();
  const { currentTime } = usePlaybackStore();
  const { activeProject, renameProject, deleteProject } = useProjectStore();
  const [isDeleteDialogOpen, setIsDeleteDialogOpen] = useState(false);
  const [isRenameDialogOpen, setIsRenameDialogOpen] = useState(false);
  const router = useRouter();
  const { theme, setTheme } = useTheme();

  const handleNameSave = async (newName: string) => {
    console.log("handleNameSave", newName);
    if (activeProject && newName.trim() && newName !== activeProject.name) {
      try {
        await renameProject(activeProject.id, newName.trim());
        setIsRenameDialogOpen(false);
      } catch (error) {
        console.error("Failed to rename project:", error);
      }
    }
  };

  const handleDelete = () => {
    if (activeProject) {
      deleteProject(activeProject.id);
      setIsDeleteDialogOpen(false);
      router.push("/projects");
    }
  };

  const leftContent = (
    <div className="flex items-center gap-2">
      <DropdownMenu>
        <DropdownMenuTrigger asChild>
          <Button
            variant="secondary"
            className="h-auto py-1.5 px-2.5 flex items-center justify-center"
          >
            <ChevronDown className="text-muted-foreground" />
            <span className="text-[0.85rem] mr-2">{activeProject?.name}</span>
          </Button>
        </DropdownMenuTrigger>
        <DropdownMenuContent align="start" className="w-40 z-100">
          <Link href="/projects">
            <DropdownMenuItem className="flex items-center gap-1.5">
              <ArrowLeft className="h-4 w-4" />
              Projects
            </DropdownMenuItem>
          </Link>
          <DropdownMenuItem
            className="flex items-center gap-1.5"
            onClick={() => setIsRenameDialogOpen(true)}
          >
            <SquarePen className="h-4 w-4" />
            Rename project
          </DropdownMenuItem>
          <DropdownMenuItem
            variant="destructive"
            className="flex items-center gap-1.5"
            onClick={() => setIsDeleteDialogOpen(true)}
          >
            <Trash className="h-4 w-4" />
            Delete Project
          </DropdownMenuItem>
          <DropdownMenuSeparator />
          <DropdownMenuItem asChild>
            <Link
              href="https://discord.gg/zmR9N35cjK"
              target="_blank"
              rel="noopener noreferrer"
              className="flex items-center gap-1.5"
            >
              <FaDiscord className="h-4 w-4" />
              Discord
            </Link>
          </DropdownMenuItem>
        </DropdownMenuContent>
      </DropdownMenu>
      <RenameProjectDialog
        isOpen={isRenameDialogOpen}
        onOpenChange={setIsRenameDialogOpen}
        onConfirm={handleNameSave}
        projectName={activeProject?.name || ""}
      />
      <DeleteProjectDialog
        isOpen={isDeleteDialogOpen}
        onOpenChange={setIsDeleteDialogOpen}
        onConfirm={handleDelete}
        projectName={activeProject?.name || ""}
      />
    </div>
  );

  const centerContent = (
    <div className="flex items-center gap-2 text-xs">
      <span className="text-foreground tabular-nums">
        {formatTimeCode(currentTime, "HH:MM:SS:FF", activeProject?.fps || 30)}
      </span>
      <span className="text-foreground/50">/</span>
      <span className="text-foreground/50 tabular-nums">
        {formatTimeCode(
          getTotalDuration(),
          "HH:MM:SS:FF",
          activeProject?.fps || 30
        )}
      </span>
    </div>
  );

  const rightContent = (
    <nav className="flex items-center gap-2">
      <KeyboardShortcutsHelp />
<<<<<<< HEAD
      <VideoExportDialog>
        <Button
          size="sm"
          className="h-8 text-xs !bg-linear-to-r from-cyan-400 to-blue-500 text-white hover:opacity-85 transition-opacity"
        >
          <Download className="h-4 w-4" />
          <span className="text-sm pr-1">Export</span>
        </Button>
      </VideoExportDialog>
=======
      <ExportButton />
>>>>>>> f8724851
      <Button
        size="icon"
        variant="text"
        className="h-7"
        onClick={() => setTheme(theme === "dark" ? "light" : "dark")}
      >
        <Sun className="!size-[1.1rem]" />
        <span className="sr-only">{theme === "dark" ? "Light" : "Dark"}</span>
      </Button>
    </nav>
  );

  return (
    <HeaderBase
      leftContent={leftContent}
      centerContent={centerContent}
      rightContent={rightContent}
      className="bg-background h-[3.2rem] px-3 items-center mt-0.5"
    />
  );
}

function ExportButton() {
  const handleExport = () => {
    // TODO: Implement export functionality
    // NOTE: This is already being worked on
    console.log("Export project");
    window.open("https://youtube.com/watch?v=dQw4w9WgXcQ", "_blank");
  };

  return (
    <button
      className="flex items-center gap-1.5 bg-[#38BDF8] text-white rounded-md px-[0.1rem] py-[0.1rem] cursor-pointer hover:brightness-95 transition-all duration-200"
      onClick={handleExport}
    >
      <div className="flex items-center gap-1.5 bg-linear-270 from-[#37B6F7] to-[#2567EC] rounded-[0.8rem] px-4 py-1 relative shadow-[0_1px_3px_0px_rgba(0,0,0,0.45)]">
        <TransitionUpIcon className="z-50" />
        <span className="text-[0.875rem] z-50">Export</span>
        <div className="absolute w-full h-full left-0 top-0 bg-linear-to-t from-white/0 to-white/50 z-10 rounded-[0.8rem] flex items-center justify-center">
          <div className="absolute w-[calc(100%-6px)] h-[calc(100%-4px)] top-0.5 bg-linear-270 from-[#37B6F7] to-[#2567EC] z-50 rounded-lg"></div>
        </div>
      </div>
    </button>
  );
}<|MERGE_RESOLUTION|>--- conflicted
+++ resolved
@@ -29,11 +29,8 @@
 import { FaDiscord } from "react-icons/fa6";
 import { useTheme } from "next-themes";
 import { usePlaybackStore } from "@/stores/playback-store";
-<<<<<<< HEAD
 import { VideoExportDialog } from "./export/VideoExportDialog";
-=======
 import { TransitionUpIcon } from "./icons";
->>>>>>> f8724851
 
 export function EditorHeader() {
   const { getTotalDuration } = useTimelineStore();
@@ -146,19 +143,7 @@
   const rightContent = (
     <nav className="flex items-center gap-2">
       <KeyboardShortcutsHelp />
-<<<<<<< HEAD
-      <VideoExportDialog>
-        <Button
-          size="sm"
-          className="h-8 text-xs !bg-linear-to-r from-cyan-400 to-blue-500 text-white hover:opacity-85 transition-opacity"
-        >
-          <Download className="h-4 w-4" />
-          <span className="text-sm pr-1">Export</span>
-        </Button>
-      </VideoExportDialog>
-=======
       <ExportButton />
->>>>>>> f8724851
       <Button
         size="icon"
         variant="text"
@@ -182,25 +167,20 @@
 }
 
 function ExportButton() {
-  const handleExport = () => {
-    // TODO: Implement export functionality
-    // NOTE: This is already being worked on
-    console.log("Export project");
-    window.open("https://youtube.com/watch?v=dQw4w9WgXcQ", "_blank");
-  };
-
+  
   return (
-    <button
-      className="flex items-center gap-1.5 bg-[#38BDF8] text-white rounded-md px-[0.1rem] py-[0.1rem] cursor-pointer hover:brightness-95 transition-all duration-200"
-      onClick={handleExport}
-    >
-      <div className="flex items-center gap-1.5 bg-linear-270 from-[#37B6F7] to-[#2567EC] rounded-[0.8rem] px-4 py-1 relative shadow-[0_1px_3px_0px_rgba(0,0,0,0.45)]">
-        <TransitionUpIcon className="z-50" />
-        <span className="text-[0.875rem] z-50">Export</span>
-        <div className="absolute w-full h-full left-0 top-0 bg-linear-to-t from-white/0 to-white/50 z-10 rounded-[0.8rem] flex items-center justify-center">
-          <div className="absolute w-[calc(100%-6px)] h-[calc(100%-4px)] top-0.5 bg-linear-270 from-[#37B6F7] to-[#2567EC] z-50 rounded-lg"></div>
+    <VideoExportDialog>
+      <button
+        className="flex items-center gap-1.5 bg-[#38BDF8] text-white rounded-md px-[0.1rem] py-[0.1rem] cursor-pointer hover:brightness-95 transition-all duration-200"
+      >
+        <div className="flex items-center gap-1.5 bg-linear-270 from-[#37B6F7] to-[#2567EC] rounded-[0.8rem] px-4 py-1 relative shadow-[0_1px_3px_0px_rgba(0,0,0,0.45)]">
+          <TransitionUpIcon className="z-50" />
+          <span className="text-[0.875rem] z-50">Export</span>
+          <div className="absolute w-full h-full left-0 top-0 bg-linear-to-t from-white/0 to-white/50 z-10 rounded-[0.8rem] flex items-center justify-center">
+            <div className="absolute w-[calc(100%-6px)] h-[calc(100%-4px)] top-0.5 bg-linear-270 from-[#37B6F7] to-[#2567EC] z-50 rounded-lg"></div>
+          </div>
         </div>
-      </div>
-    </button>
+      </button>
+    </VideoExportDialog>
   );
 }