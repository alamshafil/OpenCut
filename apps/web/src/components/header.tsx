--- conflicted
+++ resolved
@@ -9,11 +9,7 @@
 export function Header() {
   const leftContent = (
     <Link href="/" className="flex items-center gap-3">
-<<<<<<< HEAD
-      <Image src="/OpenCut/logo.svg" alt="OpenCut Logo" width={32} height={32} />
-=======
-      <Image src="/logo.svg" alt="OpenCut Logo" className="invert dark:invert-0" width={32} height={32} />
->>>>>>> f8724851
+      <Image src="/OpenCut/logo.svg" alt="OpenCut Logo" className="invert dark:invert-0" width={32} height={32} />
       <span className="text-xl font-medium hidden md:block">OpenCut</span>
     </Link>
   );
