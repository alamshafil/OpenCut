--- conflicted
+++ resolved
@@ -1,4 +1,3 @@
-<<<<<<< HEAD
 "use client";
 
 import Link from "next/link";
@@ -45,53 +44,4 @@
       />
     </div>
   );
-}
-=======
-"use client";
-
-import Link from "next/link";
-import { Button } from "./ui/button";
-import { ArrowRight } from "lucide-react";
-import { HeaderBase } from "./header-base";
-import Image from "next/image";
-
-export function Header() {
-  const leftContent = (
-    <Link href="/" className="flex items-center gap-3">
-      <Image src="/logo.svg" alt="OpenCut Logo" width={32} height={32} />
-      <span className="text-xl font-medium hidden md:block">OpenCut</span>
-    </Link>
-  );
-
-  const rightContent = (
-    <nav className="flex items-center gap-3">
-      <Link href="/blog">
-        <Button variant="text" className="text-sm p-0">
-          Blog
-        </Button>
-      </Link>
-      <Link href="/contributors">
-        <Button variant="text" className="text-sm p-0">
-          Contributors
-        </Button>
-      </Link>
-      <Link href="/projects">
-        <Button size="sm" className="text-sm ml-4">
-          Projects
-          <ArrowRight className="h-4 w-4" />
-        </Button>
-      </Link>
-    </nav>
-  );
-
-  return (
-    <div className="mx-4 md:mx-0">
-      <HeaderBase
-        className="bg-accent border rounded-2xl max-w-3xl mx-auto mt-4 pl-4 pr-[14px]"
-        leftContent={leftContent}
-        rightContent={rightContent}
-      />
-    </div>
-  );
-}
->>>>>>> 53dbb96e
+}